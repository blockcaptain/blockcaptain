--- conflicted
+++ resolved
@@ -6,12 +6,7 @@
 
 [dependencies]
 anyhow = "1.0.31"
-<<<<<<< HEAD
-human-panic = "1.0"
-tokio = { version = "0.3", features = ["full"] }
-=======
-tokio = { version = "0.2", features = ["full"] }
->>>>>>> 5067bd83
+tokio = { version = "1.0", features = ["full"] }
 log = { version = "0.4", features = ["std"] }
 slog = { version = "2.5.2", features = ["max_level_trace", "release_max_level_warn"] }
 slog-term = "2.6.0"
