--- conflicted
+++ resolved
@@ -25,24 +25,15 @@
         // let (sender, receiver) = oneshot::channel::<()>();
         // let signal = receiver.map(|_| ());
 
-<<<<<<< HEAD
-        // let socket_path = PathBuf::from("/var/lib/blkcapt/wrk.sock");
+        // let socket_path = {
+        //     let mut path = data_dir();
+        //     path.push("daemon.sock");
+        //     path
+        // };
         // if socket_path.exists() {
         //     std::fs::remove_file(&socket_path)?;
         // }
         // let mut listener = UnixListener::bind(socket_path)?;
-=======
-        let socket_path = {
-            let mut path = data_dir();
-            path.push("daemon.sock");
-            path
-        };
-        if socket_path.exists() {
-            std::fs::remove_file(&socket_path)?;
-        }
-        let mut listener = UnixListener::bind(socket_path)?;
->>>>>>> bd980699
-
         // let handle = tokio::spawn(async move {
         //     let incoming = listener;
 
